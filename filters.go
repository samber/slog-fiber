package slogfiber

import (
	"regexp"
	"slices"
	"strings"

	"github.com/gofiber/fiber/v3"
)

type Filter func(ctx fiber.Ctx) bool

// Basic
func Accept(filter Filter) Filter { return filter }
func Ignore(filter Filter) Filter { return func(ctx fiber.Ctx) bool { return !filter(ctx) } }

// Method
func AcceptMethod(methods ...string) Filter {
	return func(c fiber.Ctx) bool {
<<<<<<< HEAD
		reqMethod := strings.ToLower(c.Method())
=======
		reqMethod := strings.ToLower(string(c.RequestCtx().Method()))
>>>>>>> 451595cb

		for _, method := range methods {
			if strings.ToLower(method) == reqMethod {
				return true
			}
		}

		return false
	}
}

func IgnoreMethod(methods ...string) Filter {
	return func(c fiber.Ctx) bool {
<<<<<<< HEAD
		reqMethod := strings.ToLower(c.Method())
=======
		reqMethod := strings.ToLower(string(c.RequestCtx().Method()))
>>>>>>> 451595cb

		for _, method := range methods {
			if strings.ToLower(method) == reqMethod {
				return false
			}
		}

		return true
	}
}

// Status
func AcceptStatus(statuses ...int) Filter {
	return func(c fiber.Ctx) bool {
<<<<<<< HEAD
		for _, status := range statuses {
			if status == c.Response().StatusCode() {
				return true
			}
		}

		return false
=======
		return slices.Contains(statuses, c.Response().StatusCode())
>>>>>>> 451595cb
	}
}

func IgnoreStatus(statuses ...int) Filter {
	return func(c fiber.Ctx) bool {
<<<<<<< HEAD
		for _, status := range statuses {
			if status == c.Response().StatusCode() {
				return false
			}
		}

		return true
=======
		return !slices.Contains(statuses, c.Response().StatusCode())
>>>>>>> 451595cb
	}
}

func AcceptStatusGreaterThan(status int) Filter {
	return func(c fiber.Ctx) bool {
		return c.Response().StatusCode() > status
	}
}

<<<<<<< HEAD
func IgnoreStatusLessThan(status int) Filter {
	return func(c fiber.Ctx) bool {
		return c.Response().StatusCode() < status
	}
}

func AcceptStatusGreaterThanOrEqual(status int) Filter {
	return func(c fiber.Ctx) bool {
		return c.Response().StatusCode() >= status
	}
}

func IgnoreStatusLessThanOrEqual(status int) Filter {
=======
func AcceptStatusGreaterThanOrEqual(status int) Filter {
	return func(c fiber.Ctx) bool {
		return c.Response().StatusCode() >= status
	}
}

func AcceptStatusLessThan(status int) Filter {
	return func(c fiber.Ctx) bool {
		return c.Response().StatusCode() < status
	}
}

func AcceptStatusLessThanOrEqual(status int) Filter {
>>>>>>> 451595cb
	return func(c fiber.Ctx) bool {
		return c.Response().StatusCode() <= status
	}
}

func IgnoreStatusGreaterThan(status int) Filter {
	return AcceptStatusLessThanOrEqual(status)
}

func IgnoreStatusGreaterThanOrEqual(status int) Filter {
	return AcceptStatusLessThan(status)
}

func IgnoreStatusLessThan(status int) Filter {
	return AcceptStatusGreaterThanOrEqual(status)
}

func IgnoreStatusLessThanOrEqual(status int) Filter {
	return AcceptStatusGreaterThan(status)
}

// Path
func AcceptPath(urls ...string) Filter {
	return func(c fiber.Ctx) bool {
<<<<<<< HEAD
		for _, url := range urls {
			if c.Path() == url {
				return true
			}
		}

		return false
=======
		return slices.Contains(urls, c.Path())
>>>>>>> 451595cb
	}
}

func IgnorePath(urls ...string) Filter {
	return func(c fiber.Ctx) bool {
<<<<<<< HEAD
		for _, url := range urls {
			if c.Path() == url {
				return false
			}
		}

		return true
=======
		return !slices.Contains(urls, c.Path())
>>>>>>> 451595cb
	}
}

func AcceptPathContains(parts ...string) Filter {
	return func(c fiber.Ctx) bool {
		for _, part := range parts {
			if strings.Contains(c.Path(), part) {
				return true
			}
		}

		return false
	}
}

func IgnorePathContains(parts ...string) Filter {
	return func(c fiber.Ctx) bool {
		for _, part := range parts {
			if strings.Contains(c.Path(), part) {
				return false
			}
		}

		return true
	}
}

func AcceptPathPrefix(prefixs ...string) Filter {
	return func(c fiber.Ctx) bool {
		for _, prefix := range prefixs {
			if strings.HasPrefix(c.Path(), prefix) {
				return true
			}
		}

		return false
	}
}

func IgnorePathPrefix(prefixs ...string) Filter {
	return func(c fiber.Ctx) bool {
		for _, prefix := range prefixs {
			if strings.HasPrefix(c.Path(), prefix) {
				return false
			}
		}

		return true
	}
}

func AcceptPathSuffix(prefixs ...string) Filter {
	return func(c fiber.Ctx) bool {
		for _, prefix := range prefixs {
			if strings.HasPrefix(c.Path(), prefix) {
				return true
			}
		}

		return false
	}
}

func IgnorePathSuffix(suffixs ...string) Filter {
	return func(c fiber.Ctx) bool {
		for _, suffix := range suffixs {
			if strings.HasSuffix(c.Path(), suffix) {
				return false
			}
		}

		return true
	}
}

func AcceptPathMatch(regs ...regexp.Regexp) Filter {
	return func(c fiber.Ctx) bool {
		for _, reg := range regs {
			if reg.Match([]byte(c.Path())) {
				return true
			}
		}

		return false
	}
}

func IgnorePathMatch(regs ...regexp.Regexp) Filter {
	return func(c fiber.Ctx) bool {
		for _, reg := range regs {
			if reg.Match([]byte(c.Path())) {
				return false
			}
		}

		return true
	}
}

// Host
func AcceptHost(hosts ...string) Filter {
	return func(c fiber.Ctx) bool {
<<<<<<< HEAD
		for _, host := range hosts {
			if c.Hostname() == host {
				return true
			}
		}

		return false
=======
		return slices.Contains(hosts, c.Hostname())
>>>>>>> 451595cb
	}
}

func IgnoreHost(hosts ...string) Filter {
	return func(c fiber.Ctx) bool {
<<<<<<< HEAD
		for _, host := range hosts {
			if c.Hostname() == host {
				return false
			}
		}

		return true
=======
		return !slices.Contains(hosts, c.Hostname())
>>>>>>> 451595cb
	}
}

func AcceptHostContains(parts ...string) Filter {
	return func(c fiber.Ctx) bool {
		for _, part := range parts {
			if strings.Contains(c.Hostname(), part) {
				return true
			}
		}

		return false
	}
}

func IgnoreHostContains(parts ...string) Filter {
	return func(c fiber.Ctx) bool {
		for _, part := range parts {
			if strings.Contains(c.Hostname(), part) {
				return false
			}
		}

		return true
	}
}

func AcceptHostPrefix(prefixs ...string) Filter {
	return func(c fiber.Ctx) bool {
		for _, prefix := range prefixs {
			if strings.HasPrefix(c.Hostname(), prefix) {
				return true
			}
		}

		return false
	}
}

func IgnoreHostPrefix(prefixs ...string) Filter {
	return func(c fiber.Ctx) bool {
		for _, prefix := range prefixs {
			if strings.HasPrefix(c.Hostname(), prefix) {
				return false
			}
		}

		return true
	}
}

func AcceptHostSuffix(prefixs ...string) Filter {
	return func(c fiber.Ctx) bool {
		for _, prefix := range prefixs {
			if strings.HasPrefix(c.Hostname(), prefix) {
				return true
			}
		}

		return false
	}
}

func IgnoreHostSuffix(suffixs ...string) Filter {
	return func(c fiber.Ctx) bool {
		for _, suffix := range suffixs {
			if strings.HasSuffix(c.Hostname(), suffix) {
				return false
			}
		}

		return true
	}
}

func AcceptHostMatch(regs ...regexp.Regexp) Filter {
	return func(c fiber.Ctx) bool {
		for _, reg := range regs {
			if reg.Match([]byte(c.Hostname())) {
				return true
			}
		}

		return false
	}
}

func IgnoreHostMatch(regs ...regexp.Regexp) Filter {
	return func(c fiber.Ctx) bool {
		for _, reg := range regs {
			if reg.Match([]byte(c.Hostname())) {
				return false
			}
		}

		return true
	}
}<|MERGE_RESOLUTION|>--- conflicted
+++ resolved
@@ -17,11 +17,7 @@
 // Method
 func AcceptMethod(methods ...string) Filter {
 	return func(c fiber.Ctx) bool {
-<<<<<<< HEAD
 		reqMethod := strings.ToLower(c.Method())
-=======
-		reqMethod := strings.ToLower(string(c.RequestCtx().Method()))
->>>>>>> 451595cb
 
 		for _, method := range methods {
 			if strings.ToLower(method) == reqMethod {
@@ -35,11 +31,7 @@
 
 func IgnoreMethod(methods ...string) Filter {
 	return func(c fiber.Ctx) bool {
-<<<<<<< HEAD
 		reqMethod := strings.ToLower(c.Method())
-=======
-		reqMethod := strings.ToLower(string(c.RequestCtx().Method()))
->>>>>>> 451595cb
 
 		for _, method := range methods {
 			if strings.ToLower(method) == reqMethod {
@@ -54,33 +46,13 @@
 // Status
 func AcceptStatus(statuses ...int) Filter {
 	return func(c fiber.Ctx) bool {
-<<<<<<< HEAD
-		for _, status := range statuses {
-			if status == c.Response().StatusCode() {
-				return true
-			}
-		}
-
-		return false
-=======
 		return slices.Contains(statuses, c.Response().StatusCode())
->>>>>>> 451595cb
 	}
 }
 
 func IgnoreStatus(statuses ...int) Filter {
 	return func(c fiber.Ctx) bool {
-<<<<<<< HEAD
-		for _, status := range statuses {
-			if status == c.Response().StatusCode() {
-				return false
-			}
-		}
-
-		return true
-=======
 		return !slices.Contains(statuses, c.Response().StatusCode())
->>>>>>> 451595cb
 	}
 }
 
@@ -90,35 +62,19 @@
 	}
 }
 
-<<<<<<< HEAD
-func IgnoreStatusLessThan(status int) Filter {
+func AcceptStatusGreaterThanOrEqual(status int) Filter {
+	return func(c fiber.Ctx) bool {
+		return c.Response().StatusCode() >= status
+	}
+}
+
+func AcceptStatusLessThan(status int) Filter {
 	return func(c fiber.Ctx) bool {
 		return c.Response().StatusCode() < status
 	}
 }
 
-func AcceptStatusGreaterThanOrEqual(status int) Filter {
-	return func(c fiber.Ctx) bool {
-		return c.Response().StatusCode() >= status
-	}
-}
-
-func IgnoreStatusLessThanOrEqual(status int) Filter {
-=======
-func AcceptStatusGreaterThanOrEqual(status int) Filter {
-	return func(c fiber.Ctx) bool {
-		return c.Response().StatusCode() >= status
-	}
-}
-
-func AcceptStatusLessThan(status int) Filter {
-	return func(c fiber.Ctx) bool {
-		return c.Response().StatusCode() < status
-	}
-}
-
 func AcceptStatusLessThanOrEqual(status int) Filter {
->>>>>>> 451595cb
 	return func(c fiber.Ctx) bool {
 		return c.Response().StatusCode() <= status
 	}
@@ -143,33 +99,13 @@
 // Path
 func AcceptPath(urls ...string) Filter {
 	return func(c fiber.Ctx) bool {
-<<<<<<< HEAD
-		for _, url := range urls {
-			if c.Path() == url {
-				return true
-			}
-		}
-
-		return false
-=======
 		return slices.Contains(urls, c.Path())
->>>>>>> 451595cb
 	}
 }
 
 func IgnorePath(urls ...string) Filter {
 	return func(c fiber.Ctx) bool {
-<<<<<<< HEAD
-		for _, url := range urls {
-			if c.Path() == url {
-				return false
-			}
-		}
-
-		return true
-=======
 		return !slices.Contains(urls, c.Path())
->>>>>>> 451595cb
 	}
 }
 
@@ -272,33 +208,13 @@
 // Host
 func AcceptHost(hosts ...string) Filter {
 	return func(c fiber.Ctx) bool {
-<<<<<<< HEAD
-		for _, host := range hosts {
-			if c.Hostname() == host {
-				return true
-			}
-		}
-
-		return false
-=======
 		return slices.Contains(hosts, c.Hostname())
->>>>>>> 451595cb
 	}
 }
 
 func IgnoreHost(hosts ...string) Filter {
 	return func(c fiber.Ctx) bool {
-<<<<<<< HEAD
-		for _, host := range hosts {
-			if c.Hostname() == host {
-				return false
-			}
-		}
-
-		return true
-=======
 		return !slices.Contains(hosts, c.Hostname())
->>>>>>> 451595cb
 	}
 }
 
