--- conflicted
+++ resolved
@@ -128,11 +128,7 @@
 			if requestID == "" {
 				requestID = uuid.New().String()
 			}
-<<<<<<< HEAD
 			c.Set("request-id", requestID)
-=======
-			c.RequestCtx().SetUserValue("request-id", requestID)
->>>>>>> 451595cb
 			c.Set("X-Request-ID", requestID)
 		}
 
@@ -151,11 +147,7 @@
 		}
 
 		status := c.Response().StatusCode()
-<<<<<<< HEAD
 		method := c.Method()
-=======
-		method := c.RequestCtx().Method()
->>>>>>> 451595cb
 		host := c.Hostname()
 
 		params := make(map[string]string, len(c.Route().Params))
@@ -166,17 +158,10 @@
 		route := c.Route().Path
 		end := time.Now()
 		latency := end.Sub(start)
-<<<<<<< HEAD
 		userAgent := c.Get(fiber.HeaderUserAgent)
 		referer := c.Get(fiber.HeaderReferer)
 
 		ip := c.IP()
-=======
-		userAgent := c.RequestCtx().UserAgent()
-		referer := c.Get(fiber.HeaderReferer)
-
-		ip := c.RequestCtx().RemoteIP().String()
->>>>>>> 451595cb
 		if len(c.IPs()) > 0 {
 			ip = c.IPs()[0]
 		}
@@ -276,11 +261,7 @@
 		)
 
 		// custom context values
-<<<<<<< HEAD
 		if v := c.Context().Value(customAttributesCtxKey); v != nil {
-=======
-		if v := c.RequestCtx().UserValue(customAttributesCtxKey); v != nil {
->>>>>>> 451595cb
 			switch attrs := v.(type) {
 			case []slog.Attr:
 				attributes = append(attributes, attrs...)
@@ -314,49 +295,31 @@
 	}
 }
 
-<<<<<<< HEAD
-// GetRequestID returns the request identifier
-func GetRequestID(c fiber.Ctx) string {
-	requestID, ok := c.Context().Value("request-id").(string)
-=======
 // GetRequestID returns the request identifier.
 func GetRequestID(c fiber.Ctx) string {
-	return GetRequestIDFromContext(c.RequestCtx())
+	return GetRequestIDFromContext(c.Context())
 }
 
 // GetRequestIDFromContext returns the request identifier from the context.
-func GetRequestIDFromContext(ctx *fasthttp.RequestCtx) string {
-	requestID, ok := ctx.UserValue("request-id").(string)
->>>>>>> 451595cb
+func GetRequestIDFromContext(ctx context.Context) string {
+	requestID, ok := ctx.Value("request-id")
 	if !ok {
 		return ""
 	}
 
-	return requestID
-}
-
-<<<<<<< HEAD
+	return requestID.(string)
+}
+
 func AddCustomAttributes(c fiber.Ctx, attr slog.Attr) {
 	v := c.Context().Value(customAttributesCtxKey)
 	if v == nil {
 		c.SetContext(context.WithValue(c.Context(), customAttributesCtxKey, []slog.Attr{attr}))
-=======
-// AddCustomAttributes adds custom attributes to the request context.
-func AddCustomAttributes(c fiber.Ctx, attr slog.Attr) {
-	v := c.RequestCtx().UserValue(customAttributesCtxKey)
-	if v == nil {
-		c.RequestCtx().SetUserValue(customAttributesCtxKey, []slog.Attr{attr})
->>>>>>> 451595cb
 		return
 	}
 
 	switch attrs := v.(type) {
 	case []slog.Attr:
-<<<<<<< HEAD
 		c.SetContext(context.WithValue(c.Context(), customAttributesCtxKey, append(attrs, attr)))
-=======
-		c.RequestCtx().SetUserValue(customAttributesCtxKey, append(attrs, attr))
->>>>>>> 451595cb
 	}
 }
 
