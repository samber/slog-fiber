module github.com/samber/slog-fiber

<<<<<<< HEAD
go 1.23

toolchain go1.24.1

require (
	github.com/fxamacker/cbor/v2 v2.7.0 // indirect
	github.com/gofiber/schema v1.2.0 // indirect
	github.com/philhofer/fwd v1.1.3-0.20240916144458-20a13a1f6b7c // indirect
	github.com/tinylib/msgp v1.2.5 // indirect
	github.com/x448/float16 v0.8.4 // indirect
	golang.org/x/crypto v0.31.0 // indirect
	golang.org/x/exp v0.0.0-20230522175609-2e198f4a06a1 // indirect
	golang.org/x/net v0.31.0 // indirect
	golang.org/x/text v0.21.0 // indirect
)

require (
=======
go 1.23.0

require (
	github.com/fxamacker/cbor/v2 v2.7.0 // indirect
	github.com/gofiber/schema v1.2.0 // indirect
	github.com/philhofer/fwd v1.1.3-0.20240916144458-20a13a1f6b7c // indirect
	github.com/tinylib/msgp v1.2.5 // indirect
	github.com/x448/float16 v0.8.4 // indirect
	golang.org/x/crypto v0.33.0 // indirect
	golang.org/x/net v0.35.0 // indirect
	golang.org/x/text v0.22.0 // indirect
)

require (
>>>>>>> 451595cb
	github.com/andybalholm/brotli v1.1.1 // indirect
	github.com/gofiber/utils/v2 v2.0.0-beta.7 // indirect
	github.com/klauspost/compress v1.17.11 // indirect
	github.com/mattn/go-colorable v0.1.13 // indirect
	github.com/mattn/go-isatty v0.0.20 // indirect
<<<<<<< HEAD
	github.com/samber/lo v1.38.1 // indirect
	github.com/samber/slog-formatter v1.0.1
	github.com/samber/slog-multi v1.1.0 // indirect
	github.com/valyala/bytebufferpool v1.0.0 // indirect
	github.com/valyala/fasthttp v1.58.0 // indirect
	github.com/valyala/tcplisten v1.0.0 // indirect
	go.opentelemetry.io/otel v1.19.0 // indirect
	golang.org/x/sys v0.28.0 // indirect
=======
	github.com/samber/lo v1.49.1 // indirect
	github.com/samber/slog-formatter v1.2.0
	github.com/samber/slog-multi v1.3.3 // indirect
	github.com/valyala/bytebufferpool v1.0.0 // indirect
	github.com/valyala/fasthttp v1.59.0
	go.opentelemetry.io/otel v1.37.0 // indirect
	golang.org/x/sys v0.30.0 // indirect
>>>>>>> 451595cb
)

require (
	github.com/gofiber/fiber/v3 v3.0.0-beta.4
	github.com/google/uuid v1.6.0
<<<<<<< HEAD
	go.opentelemetry.io/otel/trace v1.19.0
	go.uber.org/goleak v1.2.1
=======
	go.opentelemetry.io/otel/trace v1.37.0
	go.uber.org/goleak v1.3.0
>>>>>>> 451595cb
)<|MERGE_RESOLUTION|>--- conflicted
+++ resolved
@@ -1,24 +1,6 @@
 module github.com/samber/slog-fiber
 
-<<<<<<< HEAD
-go 1.23
 
-toolchain go1.24.1
-
-require (
-	github.com/fxamacker/cbor/v2 v2.7.0 // indirect
-	github.com/gofiber/schema v1.2.0 // indirect
-	github.com/philhofer/fwd v1.1.3-0.20240916144458-20a13a1f6b7c // indirect
-	github.com/tinylib/msgp v1.2.5 // indirect
-	github.com/x448/float16 v0.8.4 // indirect
-	golang.org/x/crypto v0.31.0 // indirect
-	golang.org/x/exp v0.0.0-20230522175609-2e198f4a06a1 // indirect
-	golang.org/x/net v0.31.0 // indirect
-	golang.org/x/text v0.21.0 // indirect
-)
-
-require (
-=======
 go 1.23.0
 
 require (
@@ -33,13 +15,11 @@
 )
 
 require (
->>>>>>> 451595cb
 	github.com/andybalholm/brotli v1.1.1 // indirect
 	github.com/gofiber/utils/v2 v2.0.0-beta.7 // indirect
 	github.com/klauspost/compress v1.17.11 // indirect
 	github.com/mattn/go-colorable v0.1.13 // indirect
 	github.com/mattn/go-isatty v0.0.20 // indirect
-<<<<<<< HEAD
 	github.com/samber/lo v1.38.1 // indirect
 	github.com/samber/slog-formatter v1.0.1
 	github.com/samber/slog-multi v1.1.0 // indirect
@@ -48,25 +28,11 @@
 	github.com/valyala/tcplisten v1.0.0 // indirect
 	go.opentelemetry.io/otel v1.19.0 // indirect
 	golang.org/x/sys v0.28.0 // indirect
-=======
-	github.com/samber/lo v1.49.1 // indirect
-	github.com/samber/slog-formatter v1.2.0
-	github.com/samber/slog-multi v1.3.3 // indirect
-	github.com/valyala/bytebufferpool v1.0.0 // indirect
-	github.com/valyala/fasthttp v1.59.0
-	go.opentelemetry.io/otel v1.37.0 // indirect
-	golang.org/x/sys v0.30.0 // indirect
->>>>>>> 451595cb
 )
 
 require (
 	github.com/gofiber/fiber/v3 v3.0.0-beta.4
 	github.com/google/uuid v1.6.0
-<<<<<<< HEAD
 	go.opentelemetry.io/otel/trace v1.19.0
-	go.uber.org/goleak v1.2.1
-=======
-	go.opentelemetry.io/otel/trace v1.37.0
 	go.uber.org/goleak v1.3.0
->>>>>>> 451595cb
 )